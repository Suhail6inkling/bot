import datetime
import logging
import random
import re
import textwrap
from signal import Signals
from typing import Optional, Tuple

from discord import Colour, Embed
from discord.ext.commands import (
    Bot, CommandError, Context, NoPrivateMessage, command, guild_only
)

<<<<<<< HEAD
from bot.cogs.rmq import RMQ
from bot.constants import Channels, ERROR_REPLIES, NEGATIVE_REPLIES, STAFF_ROLES, URLs
=======
from bot.constants import Channels, ERROR_REPLIES, NEGATIVE_REPLIES, Roles, URLs
>>>>>>> 522c475d
from bot.decorators import InChannelCheckFailure, in_channel
from bot.utils.messages import wait_for_deletion


log = logging.getLogger(__name__)

<<<<<<< HEAD
RMQ_ARGS = {
    "durable": False,
    "arguments": {"x-message-ttl": 5000},
    "auto_delete": True
}

CODE_TEMPLATE = """
venv_file = "/snekbox/.venv/bin/activate_this.py"
exec(open(venv_file).read(), dict(__file__=venv_file))

try:
{CODE}
except:
    import traceback
    print(traceback.format_exc())
"""

=======
>>>>>>> 522c475d
ESCAPE_REGEX = re.compile("[`\u202E\u200B]{3,}")
FORMATTED_CODE_REGEX = re.compile(
    r"^\s*"                                 # any leading whitespace from the beginning of the string
    r"(?P<delim>(?P<block>```)|``?)"        # code delimiter: 1-3 backticks; (?P=block) only matches if it's a block
    r"(?(block)(?:(?P<lang>[a-z]+)\n)?)"    # if we're in a block, match optional language (only letters plus newline)
    r"(?:[ \t]*\n)*"                        # any blank (empty or tabs/spaces only) lines before the code
    r"(?P<code>.*?)"                        # extract all code inside the markup
    r"\s*"                                  # any more whitespace before the end of the code markup
    r"(?P=delim)"                           # match the exact same delimiter from the start again
    r"\s*$",                                # any trailing whitespace until the end of the string
    re.DOTALL | re.IGNORECASE               # "." also matches newlines, case insensitive
)
RAW_CODE_REGEX = re.compile(
    r"^(?:[ \t]*\n)*"                       # any blank (empty or tabs/spaces only) lines before the code
    r"(?P<code>.*?)"                        # extract all the rest as code
    r"\s*$",                                # any trailing whitespace until the end of the string
    re.DOTALL                               # "." also matches newlines
)

<<<<<<< HEAD
=======
BYPASS_ROLES = (Roles.owner, Roles.admin, Roles.moderator, Roles.helpers)
MAX_PASTE_LEN = 1000

>>>>>>> 522c475d

class Snekbox:
    """
    Safe evaluation of Python code using Snekbox
    """

    def __init__(self, bot: Bot):
        self.bot = bot
        self.jobs = {}

<<<<<<< HEAD
    @property
    def rmq(self) -> RMQ:
        return self.bot.get_cog("RMQ")

    @command(name='eval', aliases=('e',))
    @guild_only()
    @in_channel(Channels.bot, bypass_roles=STAFF_ROLES)
    async def eval_command(self, ctx: Context, *, code: str = None):
        """
        Run some code. get the result back. We've done our best to make this safe, but do let us know if you
        manage to find an issue with it!
=======
    async def post_eval(self, code: str) -> dict:
        """Send a POST request to the Snekbox API to evaluate code and return the results."""
        url = URLs.snekbox_eval_api
        data = {"input": code}
        async with self.bot.http_session.post(url, json=data, raise_for_status=True) as resp:
            return await resp.json()
>>>>>>> 522c475d

    async def upload_output(self, output: str) -> Optional[str]:
        """Upload the eval output to a paste service and return a URL to it if successful."""
        log.trace("Uploading full output to paste service...")

        if len(output) > MAX_PASTE_LEN:
            log.info("Full output is too long to upload")
            return "too long to upload"

        url = URLs.paste_service.format(key="documents")
        try:
            async with self.bot.http_session.post(url, data=output, raise_for_status=True) as resp:
                data = await resp.json()

            if "key" in data:
                return URLs.paste_service.format(key=data["key"])
        except Exception:
            # 400 (Bad Request) means there are too many characters
            log.exception("Failed to upload full output to paste service!")

    @staticmethod
    def prepare_input(code: str) -> str:
        """Extract code from the Markdown, format it, and insert it into the code template."""
        match = FORMATTED_CODE_REGEX.fullmatch(code)
        if match:
            code, block, lang, delim = match.group("code", "block", "lang", "delim")
            code = textwrap.dedent(code)
            if block:
                info = (f"'{lang}' highlighted" if lang else "plain") + " code block"
            else:
                info = f"{delim}-enclosed inline code"
            log.trace(f"Extracted {info} for evaluation:\n{code}")
        else:
            code = textwrap.dedent(RAW_CODE_REGEX.fullmatch(code).group("code"))
            log.trace(
                f"Eval message contains unformatted or badly formatted code, "
                f"stripping whitespace only:\n{code}"
            )

<<<<<<< HEAD
        try:
            stripped_lines = [ln.strip() for ln in code.split('\n')]
            if all(line.startswith('#') for line in stripped_lines):
                return await ctx.send(
                    f"{ctx.author.mention} Your eval job has completed.\n\n```[No output]```"
                )

            code = textwrap.indent(code, "    ")
            code = CODE_TEMPLATE.replace("{CODE}", code)

            await self.rmq.send_json(
                "input",
                snekid=str(ctx.author.id), message=code
            )
=======
        return code

    @staticmethod
    def get_results_message(results: dict) -> Tuple[str, str]:
        """Return a user-friendly message and error corresponding to the process's return code."""
        stdout, returncode = results["stdout"], results["returncode"]
        msg = f"Your eval job has completed with return code {returncode}"
        error = ""

        if returncode is None:
            msg = "Your eval job has failed"
            error = stdout.strip()
        elif returncode == 128 + Signals.SIGKILL:
            msg = "Your eval job timed out or ran out of memory"
        elif returncode == 255:
            msg = "Your eval job has failed"
            error = "A fatal NsJail error occurred"
        else:
            # Try to append signal's name if one exists
            try:
                name = Signals(returncode - 128).name
                msg = f"{msg} ({name})"
            except ValueError:
                pass

        return msg, error
>>>>>>> 522c475d

    async def format_output(self, output: str) -> Tuple[str, Optional[str]]:
        """
        Format the output and return a tuple of the formatted output and a URL to the full output.

        Prepend each line with a line number. Truncate if there are over 10 lines or 1000 characters
        and upload the full output to a paste service.
        """
        log.trace("Formatting output...")

        output = output.strip(" \n")
        original_output = output  # To be uploaded to a pasting service if needed
        paste_link = None

        if "<@" in output:
            output = output.replace("<@", "<@\u200B")  # Zero-width space

        if "<!@" in output:
            output = output.replace("<!@", "<!@\u200B")  # Zero-width space

<<<<<<< HEAD
                else:
                    await ctx.send(
                        f"{ctx.author.mention} Your eval job has completed.\n\n```[No output]```"
                    )
=======
        if ESCAPE_REGEX.findall(output):
            return "Code block escape attempt detected; will not output result", paste_link

        truncated = False
        lines = output.count("\n")

        if lines > 0:
            output = output.split("\n")[:10]  # Only first 10 cause the rest is truncated anyway
            output = (f"{i:03d} | {line}" for i, line in enumerate(output, 1))
            output = "\n".join(output)

        if lines > 10:
            truncated = True
            if len(output) >= 1000:
                output = f"{output[:1000]}\n... (truncated - too long, too many lines)"
            else:
                output = f"{output}\n... (truncated - too many lines)"
        elif len(output) >= 1000:
            truncated = True
            output = f"{output[:1000]}\n... (truncated - too long)"

        if truncated:
            paste_link = await self.upload_output(original_output)

        output = output.strip()
        if not output:
            output = "[No output]"

        return output, paste_link

    @command(name="eval", aliases=("e",))
    @guild_only()
    @in_channel(Channels.bot, bypass_roles=BYPASS_ROLES)
    async def eval_command(self, ctx: Context, *, code: str = None):
        """
        Run Python code and get the results.

        This command supports multiple lines of code, including code wrapped inside a formatted code
        block. We've done our best to make this safe, but do let us know if you manage to find an
        issue with it!
        """
        if ctx.author.id in self.jobs:
            return await ctx.send(
                f"{ctx.author.mention} You've already got a job running - "
                f"please wait for it to finish!"
            )

        if not code:  # None or empty string
            return await ctx.invoke(self.bot.get_command("help"), "eval")

        log.info(
            f"Received code from {ctx.author.name}#{ctx.author.discriminator} "
            f"for evaluation:\n{code}"
        )

        self.jobs[ctx.author.id] = datetime.datetime.now()
        code = self.prepare_input(code)

        try:
            async with ctx.typing():
                results = await self.post_eval(code)
                msg, error = self.get_results_message(results)

                if error:
                    output, paste_link = error, None
                else:
                    output, paste_link = await self.format_output(results["stdout"])

                msg = f"{ctx.author.mention} {msg}.\n\n```py\n{output}\n```"
                if paste_link:
                    msg = f"{msg}\nFull output: {paste_link}"

                response = await ctx.send(msg)
                self.bot.loop.create_task(
                    wait_for_deletion(response, user_ids=(ctx.author.id,), client=ctx.bot)
                )

                log.info(
                    f"{ctx.author.name}#{ctx.author.discriminator}'s job had a return code of "
                    f"{results['returncode']}"
                )
>>>>>>> 522c475d
        finally:
            del self.jobs[ctx.author.id]

    @eval_command.error
    async def eval_command_error(self, ctx: Context, error: CommandError):
        embed = Embed(colour=Colour.red())

        if isinstance(error, NoPrivateMessage):
            embed.title = random.choice(NEGATIVE_REPLIES)
            embed.description = "You're not allowed to use this command in private messages."
            await ctx.send(embed=embed)

        elif isinstance(error, InChannelCheckFailure):
            embed.title = random.choice(NEGATIVE_REPLIES)
            embed.description = str(error)
            await ctx.send(embed=embed)

        else:
            original_error = getattr(error, 'original', "no original error")
            log.error(f"Unhandled error in snekbox eval: {error} ({original_error})")
            embed.title = random.choice(ERROR_REPLIES)
            embed.description = "Some unhandled error occurred. Sorry for that!"
            await ctx.send(embed=embed)


def setup(bot):
    bot.add_cog(Snekbox(bot))
    log.info("Cog loaded: Snekbox")<|MERGE_RESOLUTION|>--- conflicted
+++ resolved
@@ -11,38 +11,13 @@
     Bot, CommandError, Context, NoPrivateMessage, command, guild_only
 )
 
-<<<<<<< HEAD
-from bot.cogs.rmq import RMQ
 from bot.constants import Channels, ERROR_REPLIES, NEGATIVE_REPLIES, STAFF_ROLES, URLs
-=======
-from bot.constants import Channels, ERROR_REPLIES, NEGATIVE_REPLIES, Roles, URLs
->>>>>>> 522c475d
 from bot.decorators import InChannelCheckFailure, in_channel
 from bot.utils.messages import wait_for_deletion
 
 
 log = logging.getLogger(__name__)
 
-<<<<<<< HEAD
-RMQ_ARGS = {
-    "durable": False,
-    "arguments": {"x-message-ttl": 5000},
-    "auto_delete": True
-}
-
-CODE_TEMPLATE = """
-venv_file = "/snekbox/.venv/bin/activate_this.py"
-exec(open(venv_file).read(), dict(__file__=venv_file))
-
-try:
-{CODE}
-except:
-    import traceback
-    print(traceback.format_exc())
-"""
-
-=======
->>>>>>> 522c475d
 ESCAPE_REGEX = re.compile("[`\u202E\u200B]{3,}")
 FORMATTED_CODE_REGEX = re.compile(
     r"^\s*"                                 # any leading whitespace from the beginning of the string
@@ -62,12 +37,8 @@
     re.DOTALL                               # "." also matches newlines
 )
 
-<<<<<<< HEAD
-=======
-BYPASS_ROLES = (Roles.owner, Roles.admin, Roles.moderator, Roles.helpers)
 MAX_PASTE_LEN = 1000
 
->>>>>>> 522c475d
 
 class Snekbox:
     """
@@ -78,26 +49,12 @@
         self.bot = bot
         self.jobs = {}
 
-<<<<<<< HEAD
-    @property
-    def rmq(self) -> RMQ:
-        return self.bot.get_cog("RMQ")
-
-    @command(name='eval', aliases=('e',))
-    @guild_only()
-    @in_channel(Channels.bot, bypass_roles=STAFF_ROLES)
-    async def eval_command(self, ctx: Context, *, code: str = None):
-        """
-        Run some code. get the result back. We've done our best to make this safe, but do let us know if you
-        manage to find an issue with it!
-=======
     async def post_eval(self, code: str) -> dict:
         """Send a POST request to the Snekbox API to evaluate code and return the results."""
         url = URLs.snekbox_eval_api
         data = {"input": code}
         async with self.bot.http_session.post(url, json=data, raise_for_status=True) as resp:
             return await resp.json()
->>>>>>> 522c475d
 
     async def upload_output(self, output: str) -> Optional[str]:
         """Upload the eval output to a paste service and return a URL to it if successful."""
@@ -137,22 +94,6 @@
                 f"stripping whitespace only:\n{code}"
             )
 
-<<<<<<< HEAD
-        try:
-            stripped_lines = [ln.strip() for ln in code.split('\n')]
-            if all(line.startswith('#') for line in stripped_lines):
-                return await ctx.send(
-                    f"{ctx.author.mention} Your eval job has completed.\n\n```[No output]```"
-                )
-
-            code = textwrap.indent(code, "    ")
-            code = CODE_TEMPLATE.replace("{CODE}", code)
-
-            await self.rmq.send_json(
-                "input",
-                snekid=str(ctx.author.id), message=code
-            )
-=======
         return code
 
     @staticmethod
@@ -179,7 +120,6 @@
                 pass
 
         return msg, error
->>>>>>> 522c475d
 
     async def format_output(self, output: str) -> Tuple[str, Optional[str]]:
         """
@@ -200,12 +140,6 @@
         if "<!@" in output:
             output = output.replace("<!@", "<!@\u200B")  # Zero-width space
 
-<<<<<<< HEAD
-                else:
-                    await ctx.send(
-                        f"{ctx.author.mention} Your eval job has completed.\n\n```[No output]```"
-                    )
-=======
         if ESCAPE_REGEX.findall(output):
             return "Code block escape attempt detected; will not output result", paste_link
 
@@ -238,7 +172,7 @@
 
     @command(name="eval", aliases=("e",))
     @guild_only()
-    @in_channel(Channels.bot, bypass_roles=BYPASS_ROLES)
+    @in_channel(Channels.bot, bypass_roles=STAFF_ROLES)
     async def eval_command(self, ctx: Context, *, code: str = None):
         """
         Run Python code and get the results.
@@ -287,7 +221,6 @@
                     f"{ctx.author.name}#{ctx.author.discriminator}'s job had a return code of "
                     f"{results['returncode']}"
                 )
->>>>>>> 522c475d
         finally:
             del self.jobs[ctx.author.id]
 
