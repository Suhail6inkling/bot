--- conflicted
+++ resolved
@@ -118,26 +118,17 @@
         return url
 
 
-<<<<<<< HEAD
-class Doc:
+class Doc(commands.Cog):
     """A set of commands for querying & displaying documentation."""
 
     def __init__(self, bot: commands.Bot):
-=======
-class Doc(commands.Cog):
-    def __init__(self, bot):
->>>>>>> 83127be0
         self.base_urls = {}
         self.bot = bot
         self.inventories = {}
 
-<<<<<<< HEAD
+    @commands.Cog.listener()
     async def on_ready(self) -> None:
         """Refresh documentation inventory."""
-=======
-    @commands.Cog.listener()
-    async def on_ready(self):
->>>>>>> 83127be0
         await self.refresh_inventory()
 
     async def update_single(
